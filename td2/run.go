--- conflicted
+++ resolved
@@ -14,15 +14,9 @@
 
 var td = &Config{}
 
-<<<<<<< HEAD
-func Run(configFile, stateFile string, password *string) error {
+func Run(configFile, stateFile, chainConfigDirectory string, password *string) error {
 	var err error
-	td, err = loadConfig(configFile, stateFile, password)
-=======
-func Run(configFile, stateFile, chainConfigDirectory string) error {
-	var err error
-	td, err = loadConfig(configFile, stateFile, chainConfigDirectory)
->>>>>>> 9c1efeeb
+	td, err = loadConfig(configFile, stateFile, chainConfigDirectory, password)
 	if err != nil {
 		return err
 	}
